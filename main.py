--- conflicted
+++ resolved
@@ -128,20 +128,10 @@
 
     # Write it to an output file
     os.makedirs("Output", exist_ok=True)
-<<<<<<< HEAD
-    with open("Output/m3c2_error_table.tex", "w", encoding="utf-8") as outfile:
-        out_text = errors.reset_index().to_latex(
-            index=False,
-            bold_rows=True,
-            column_format="c" * (len(column_names) + 1))
-        outfile.write(out_text)
-    print(errors)
-=======
     with open("Output/m3c2_error_table.tex", "w") as outfile:
         outfile.write(latex_table)
 
     print(latex_table)
->>>>>>> 9d802f03
 
 
 if __name__ == "__main__":
